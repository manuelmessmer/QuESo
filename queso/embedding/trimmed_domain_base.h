--- conflicted
+++ resolved
@@ -18,12 +18,9 @@
 // ///@name QuESo Classes
 // ///@{
 
-<<<<<<< HEAD
-=======
 // /// Forward declarations
 // class Element;
 
->>>>>>> 557c51ff
 // /**
 //  * @class  TrimmedDomainBase
 //  * @author Manuel Messmer
@@ -82,10 +79,6 @@
 
 //     ///@brief Returns boundary integration points of TrimmedDomain.
 //     ///@return BoundaryIPVectorPtrType. Boundary integration points to be used for ConstantTerms::Compute.
-<<<<<<< HEAD
-//     template<typename TBoundaryIntegrationPointType>
-=======
->>>>>>> 557c51ff
 //     virtual BoundaryIPVectorPtrType pGetBoundaryIps() const = 0;
 
 //     /// @brief Returns bounding box of trimmed domain. (Might be smaller than the actual domain of element.)
